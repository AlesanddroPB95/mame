// license:BSD-3-Clause
// copyright-holders:R. Belmont
/***************************************************************************

  hp9k3xx.c: preliminary driver for HP9000 300 Series (aka HP9000/3xx)
  By R. Belmont

  TODO: Add DIO/DIO-II slot capability and modularize the video cards

  Currently supporting:

  310:
      MC68010 CPU @ 10 MHz
      HP custom MMU

  320:
      MC68020 CPU @ 16.67 MHz
      HP custom MMU
      MC68881 FPU

  330:
      MC68020 CPU @ 16.67 MHz
      MC68851 MMU
      MC68881 FPU

  340:
      MC68030 CPU @ 16.67 MHz w/built-in MMU
      MC68881 FPU

  370:
      MC68030 CPU @ 33 MHz w/built-in MMU
      MC68881 FPU

  380:
    MC68040 CPU @ 25 MHz w/built-in MMU and FPU

  382:
    MC68040 CPU @ 25? MHz w/built-in MMU and FPU
    Built-in VGA compatible video

  All models have an MC6840 PIT on IRQ6 clocked at 250 kHz.

  TODO:
    BBCADDR   0x420000
    RTC_DATA: 0x420001
    RTC_CMD:  0x420003
    HIL:      0x428000
    HPIB:     0x478000
    KBDNMIST: 0x478005
    DMA:      0x500000
    FRAMEBUF: 0x560000

    6840:     0x5F8001/3/5/7/9, IRQ 6

****************************************************************************/

#include "emu.h"
#include "cpu/m68000/m68000.h"
#include "cpu/mcs48/mcs48.h"
#include "machine/6840ptm.h"
#include "bus/hp_dio/hp_dio.h"
#include "bus/hp_dio/hp98544.h"
#include "bus/hp_hil/hp_hil.h"
#include "bus/hp_hil/hil_devices.h"
#include "screen.h"

#define MAINCPU_TAG "maincpu"
#define IOCPU_TAG "iocpu"
#define PTM6840_TAG "ptm"
#define MLC_TAG "mlc"

class hp9k3xx_state : public driver_device
{
public:
	hp9k3xx_state(const machine_config &mconfig, device_type type, const char *tag)
		: driver_device(mconfig, type, tag),
		m_maincpu(*this, MAINCPU_TAG),
		m_iocpu(*this, IOCPU_TAG),
		m_mlc(*this, MLC_TAG),
		m_vram16(*this, "vram16"),
		m_vram(*this, "vram")
		{ }

	required_device<cpu_device> m_maincpu;
	optional_device<i8042_device> m_iocpu;
	optional_device<hp_hil_mlc_device> m_mlc;
	virtual void machine_reset() override;

	optional_shared_ptr<uint16_t> m_vram16;
	optional_shared_ptr<uint32_t> m_vram;

	uint32_t screen_update(screen_device &screen, bitmap_rgb32 &bitmap, const rectangle &cliprect);
	uint32_t hp_medres_update(screen_device &screen, bitmap_rgb32 &bitmap, const rectangle &cliprect);

	DECLARE_READ16_MEMBER(buserror16_r);
	DECLARE_WRITE16_MEMBER(buserror16_w);
	DECLARE_READ32_MEMBER(buserror_r);
	DECLARE_WRITE32_MEMBER(buserror_w);

	/* 8042 interface */
	DECLARE_WRITE8_MEMBER(iocpu_port1_w);
        DECLARE_WRITE8_MEMBER(iocpu_port2_w);
        DECLARE_READ8_MEMBER(iocpu_port1_r);
        DECLARE_READ8_MEMBER(iocpu_test0_r);

	DECLARE_WRITE32_MEMBER(led_w)
	{
		if (mem_mask != 0x000000ff)
		{
			return;
		}
		#if 0
		printf("LED: %02x  (", data&0xff);
		for (int i = 7; i >= 0; i--)
		{
			if (data & (1 << i))
			{
				printf("o");
			}
			else
			{
				printf("*");
			}
		}
		printf(")\n");
		#endif
	}

private:
	bool m_in_buserr;
<<<<<<< HEAD
	uint32_t m_last_buserr_pc;

	bool m_hil_read;
	uint8_t m_hil_data;
	uint8_t m_latch_data;
=======
>>>>>>> 7e75ba4b
};

uint32_t hp9k3xx_state::hp_medres_update(screen_device &screen, bitmap_rgb32 &bitmap, const rectangle &cliprect)
{
	uint32_t *scanline;
	int x, y;
	uint32_t pixels;
	uint32_t m_palette[2] = { 0x00000000, 0xffffffff };

	for (y = 0; y < 390; y++)
	{
		scanline = &bitmap.pix32(y);
		for (x = 0; x < 512/4; x++)
		{
			pixels = m_vram[(y * 256) + x];

			*scanline++ = m_palette[(pixels>>24) & 1];
			*scanline++ = m_palette[(pixels>>16) & 1];
			*scanline++ = m_palette[(pixels>>8) & 1];
			*scanline++ = m_palette[(pixels & 1)];
		}
	}

	return 0;
}

// shared mappings for all 9000/3xx systems
static ADDRESS_MAP_START(hp9k3xx_common, AS_PROGRAM, 32, hp9k3xx_state)
	AM_RANGE(0x00000000, 0x0001ffff) AM_ROM AM_REGION("maincpu",0) AM_WRITE(led_w)  // writes to 1fffc are the LED

	AM_RANGE(0x00428000, 0x00428003) AM_DEVREADWRITE8(IOCPU_TAG, upi41_cpu_device, upi41_master_r, upi41_master_w, 0x00ff00ff)

	AM_RANGE(0x00510000, 0x00510003) AM_READWRITE(buserror_r, buserror_w)   // no "Alpha display"
	AM_RANGE(0x00538000, 0x00538003) AM_READWRITE(buserror_r, buserror_w)   // no "Graphics"
	AM_RANGE(0x005c0000, 0x005c0003) AM_READWRITE(buserror_r, buserror_w)   // no add-on FP coprocessor

	AM_RANGE(0x00600000, 0x007fffff) AM_READWRITE(buserror_r, buserror_w)   // prevent reading invalid DIO slots
	AM_RANGE(0x01000000, 0x1fffffff) AM_READWRITE(buserror_r, buserror_w)   // prevent reading invalid DIO-II slots

	AM_RANGE(0x005f8000, 0x005f800f) AM_DEVREADWRITE8(PTM6840_TAG, ptm6840_device, read, write, 0x00ff00ff)
ADDRESS_MAP_END

// 9000/310 - has onboard video that the graphics card used in other 3xxes conflicts with
static ADDRESS_MAP_START(hp9k310_map, AS_PROGRAM, 16, hp9k3xx_state)
	AM_RANGE(0x000000, 0x01ffff) AM_ROM AM_REGION("maincpu",0) AM_WRITENOP  // writes to 1fffc are the LED

	AM_RANGE(0x00428000, 0x00428003) AM_DEVREADWRITE8(IOCPU_TAG, upi41_cpu_device, upi41_master_r, upi41_master_w, 0x00ff)

	AM_RANGE(0x510000, 0x510003) AM_READWRITE(buserror16_r, buserror16_w)   // no "Alpha display"
	AM_RANGE(0x538000, 0x538003) AM_READWRITE(buserror16_r, buserror16_w)   // no "Graphics"
	AM_RANGE(0x5c0000, 0x5c0003) AM_READWRITE(buserror16_r, buserror16_w)   // no add-on FP coprocessor

	AM_RANGE(0x5f8000, 0x5f800f) AM_DEVREADWRITE8(PTM6840_TAG, ptm6840_device, read, write, 0x00ff)
	AM_RANGE(0x600000, 0x7ffffd) AM_READWRITE(buserror16_r, buserror16_w)   // prevent reading invalid DIO slots
	AM_RANGE(0x700000, 0x7fffff) AM_READWRITE(buserror16_r, buserror16_w)
	AM_RANGE(0x800000, 0xffffff) AM_RAM
ADDRESS_MAP_END

// 9000/320
static ADDRESS_MAP_START(hp9k320_map, AS_PROGRAM, 32, hp9k3xx_state)
	AM_RANGE(0xffe00000, 0xffefffff) AM_READWRITE(buserror_r, buserror_w)
	AM_RANGE(0xfff00000, 0xffffffff) AM_RAM

	AM_IMPORT_FROM(hp9k3xx_common)
ADDRESS_MAP_END

// 9000/330 and 9000/340
static ADDRESS_MAP_START(hp9k330_map, AS_PROGRAM, 32, hp9k3xx_state)
	AM_RANGE(0xffb00000, 0xffbfffff) AM_READWRITE(buserror_r, buserror_w)
	AM_RANGE(0xffc00000, 0xffffffff) AM_RAM

	AM_IMPORT_FROM(hp9k3xx_common)
ADDRESS_MAP_END

// 9000/332, with built-in medium-res video
static ADDRESS_MAP_START(hp9k332_map, AS_PROGRAM, 32, hp9k3xx_state)
	AM_RANGE(0x00200000, 0x002fffff) AM_RAM AM_SHARE("vram")    // 98544 mono framebuffer
	AM_RANGE(0x00560000, 0x00563fff) AM_ROM AM_REGION("graphics", 0x0000)   // 98544 mono ROM

	AM_RANGE(0xffb00000, 0xffbfffff) AM_READWRITE(buserror_r, buserror_w)
	AM_RANGE(0xffc00000, 0xffffffff) AM_RAM

	AM_IMPORT_FROM(hp9k3xx_common)
ADDRESS_MAP_END

// 9000/370 - 8 MB RAM standard
static ADDRESS_MAP_START(hp9k370_map, AS_PROGRAM, 32, hp9k3xx_state)
	AM_RANGE(0xff700000, 0xff7fffff) AM_READWRITE(buserror_r, buserror_w)
	AM_RANGE(0xff800000, 0xffffffff) AM_RAM

	AM_IMPORT_FROM(hp9k3xx_common)
ADDRESS_MAP_END

// 9000/380 - '040
static ADDRESS_MAP_START(hp9k380_map, AS_PROGRAM, 32, hp9k3xx_state)
	AM_RANGE(0x0051a000, 0x0051afff) AM_READWRITE(buserror_r, buserror_w)   // no "Alpha display"

	AM_RANGE(0xc0000000, 0xff7fffff) AM_READWRITE(buserror_r, buserror_w)
	AM_RANGE(0xff800000, 0xffffffff) AM_RAM

	AM_IMPORT_FROM(hp9k3xx_common)
ADDRESS_MAP_END

// 9000/382 - onboard VGA compatible video (where?)
static ADDRESS_MAP_START(hp9k382_map, AS_PROGRAM, 32, hp9k3xx_state)
	AM_RANGE(0xffb00000, 0xffbfffff) AM_READWRITE(buserror_r, buserror_w)
	AM_RANGE(0xffc00000, 0xffffffff) AM_RAM

	AM_RANGE(0x0051a000, 0x0051afff) AM_READWRITE(buserror_r, buserror_w)   // no "Alpha display"

	AM_IMPORT_FROM(hp9k3xx_common)
ADDRESS_MAP_END

static ADDRESS_MAP_START(iocpu_map, AS_PROGRAM, 8, hp9k3xx_state)
ADDRESS_MAP_END

uint32_t hp9k3xx_state::screen_update(screen_device &screen, bitmap_rgb32 &bitmap, const rectangle &cliprect)
{
	return 0;
}

/* Input ports */
static INPUT_PORTS_START( hp9k330 )
INPUT_PORTS_END


void hp9k3xx_state::machine_reset()
{
	m_in_buserr = false;
}

READ16_MEMBER(hp9k3xx_state::buserror16_r)
{
	if (!m_in_buserr)
	{
		m_in_buserr = true;
		m_maincpu->set_input_line(M68K_LINE_BUSERROR, ASSERT_LINE);
		m_maincpu->set_input_line(M68K_LINE_BUSERROR, CLEAR_LINE);
		m_in_buserr = false;
	}
	return 0;
}

WRITE16_MEMBER(hp9k3xx_state::buserror16_w)
{
	if (!m_in_buserr)
	{
		m_in_buserr = true;
		m_maincpu->set_input_line(M68K_LINE_BUSERROR, ASSERT_LINE);
		m_maincpu->set_input_line(M68K_LINE_BUSERROR, CLEAR_LINE);
		m_in_buserr = false;
	}
}

READ32_MEMBER(hp9k3xx_state::buserror_r)
{
	if (!m_in_buserr)
	{
		m_in_buserr = true;
		m_maincpu->set_input_line(M68K_LINE_BUSERROR, ASSERT_LINE);
		m_maincpu->set_input_line(M68K_LINE_BUSERROR, CLEAR_LINE);
		m_in_buserr = false;
	}
	return 0;
}

WRITE32_MEMBER(hp9k3xx_state::buserror_w)
{
	if (!m_in_buserr)
	{
		m_in_buserr = true;
		m_maincpu->set_input_line(M68K_LINE_BUSERROR, ASSERT_LINE);
		m_maincpu->set_input_line(M68K_LINE_BUSERROR, CLEAR_LINE);
		m_in_buserr = false;
	}
}

WRITE8_MEMBER(hp9k3xx_state::iocpu_port1_w)
{
	m_hil_data = data;
}

static constexpr uint8_t HIL_CS = 0x01;
static constexpr uint8_t HIL_WE = 0x02;
static constexpr uint8_t HIL_OE = 0x04;
static constexpr uint8_t LATCH_EN = 0x08;

WRITE8_MEMBER(hp9k3xx_state::iocpu_port2_w)
{
	if ((data & (HIL_CS|HIL_WE)) == 0)
		m_mlc->write(space, (m_latch_data & 0xc0) >> 6, m_hil_data, 0xff);

	m_hil_read = ((data & (HIL_CS|HIL_OE)) == 0);

	if (!(data & LATCH_EN))
		m_latch_data = m_hil_data;

	m_maincpu->set_input_line(M68K_IRQ_1, data & 0x10 ? ASSERT_LINE : CLEAR_LINE);
}

READ8_MEMBER(hp9k3xx_state::iocpu_port1_r)
{
        if (m_hil_read)
                return m_mlc->read(space, (m_latch_data & 0xc0) >> 6, 0xff);
	return 0xff;
}

READ8_MEMBER(hp9k3xx_state::iocpu_test0_r)
{
        return !m_mlc->get_int();
}

static SLOT_INTERFACE_START(dio16_cards)
	SLOT_INTERFACE("98544", HPDIO_98544) /* 98544 High Resolution Monochrome Card */
SLOT_INTERFACE_END

static MACHINE_CONFIG_START( hp9k310 )
	/* basic machine hardware */
	MCFG_CPU_ADD(MAINCPU_TAG, M68010, 10000000)
	MCFG_CPU_PROGRAM_MAP(hp9k310_map)

	MCFG_CPU_ADD(IOCPU_TAG, I8042, 5000000)
	MCFG_CPU_PROGRAM_MAP(iocpu_map)
	MCFG_MCS48_PORT_P1_OUT_CB(WRITE8(hp9k3xx_state, iocpu_port1_w))
	MCFG_MCS48_PORT_P2_OUT_CB(WRITE8(hp9k3xx_state, iocpu_port2_w))
	MCFG_MCS48_PORT_P1_IN_CB(READ8(hp9k3xx_state, iocpu_port1_r))
	MCFG_MCS48_PORT_T0_IN_CB(READ8(hp9k3xx_state, iocpu_test0_r))

	MCFG_DEVICE_ADD(MLC_TAG, HP_HIL_MLC, XTAL_15_92MHz/2)
	MCFG_HP_HIL_SLOT_ADD(MLC_TAG, "hil1", hp_hil_devices, "hp_ipc_kbd")

	MCFG_DEVICE_ADD(PTM6840_TAG, PTM6840, 250000) // from oscillator module next to the 6840
	MCFG_PTM6840_EXTERNAL_CLOCKS(250000.0f, 250000.0f, 250000.0f)

	MCFG_DEVICE_ADD("diobus", DIO16, 0)
	MCFG_DIO16_CPU(":maincpu")
	MCFG_DIO16_SLOT_ADD("diobus", "sl1", dio16_cards, "98544", true)
	MCFG_DIO16_SLOT_ADD("diobus", "sl2", dio16_cards, nullptr, false)
MACHINE_CONFIG_END

static MACHINE_CONFIG_START( hp9k320 )
	/* basic machine hardware */
	MCFG_CPU_ADD(MAINCPU_TAG, M68020FPU, 16670000)
	MCFG_CPU_PROGRAM_MAP(hp9k320_map)

	MCFG_CPU_ADD(IOCPU_TAG, I8042, 5000000)
	MCFG_CPU_PROGRAM_MAP(iocpu_map)
	MCFG_MCS48_PORT_P1_OUT_CB(WRITE8(hp9k3xx_state, iocpu_port1_w))
	MCFG_MCS48_PORT_P2_OUT_CB(WRITE8(hp9k3xx_state, iocpu_port2_w))
	MCFG_MCS48_PORT_P1_IN_CB(READ8(hp9k3xx_state, iocpu_port1_r))
	MCFG_MCS48_PORT_T0_IN_CB(READ8(hp9k3xx_state, iocpu_test0_r))

	MCFG_DEVICE_ADD(MLC_TAG, HP_HIL_MLC, XTAL_15_92MHz/2)
	MCFG_HP_HIL_SLOT_ADD(MLC_TAG, "hil1", hp_hil_devices, "hp_ipc_kbd")

	MCFG_DEVICE_ADD(PTM6840_TAG, PTM6840, 250000) // from oscillator module next to the 6840
	MCFG_PTM6840_EXTERNAL_CLOCKS(250000.0f, 250000.0f, 250000.0f)

	MCFG_DEVICE_ADD("diobus", DIO32, 0)
	MCFG_DIO32_CPU(":maincpu")
	MCFG_DIO32_SLOT_ADD("diobus", "sl1", dio16_cards, "98544", true)
	MCFG_DIO32_SLOT_ADD("diobus", "sl2", dio16_cards, nullptr, false)
MACHINE_CONFIG_END

static MACHINE_CONFIG_DERIVED( hp9k330, hp9k320 )
	/* basic machine hardware */
	MCFG_CPU_REPLACE(MAINCPU_TAG, M68020PMMU, 16670000)
	MCFG_CPU_PROGRAM_MAP(hp9k330_map)
MACHINE_CONFIG_END

static MACHINE_CONFIG_START( hp9k332 )
	/* basic machine hardware */
	MCFG_CPU_ADD(MAINCPU_TAG, M68020PMMU, 16670000)
	MCFG_CPU_PROGRAM_MAP(hp9k332_map)

	MCFG_CPU_ADD(IOCPU_TAG, I8042, 5000000)
	MCFG_CPU_PROGRAM_MAP(iocpu_map)

	MCFG_DEVICE_ADD(PTM6840_TAG, PTM6840, 250000) // from oscillator module next to the 6840
	MCFG_PTM6840_EXTERNAL_CLOCKS(250000.0f, 250000.0f, 250000.0f)

	MCFG_SCREEN_ADD( "screen", RASTER)
	MCFG_SCREEN_UPDATE_DRIVER(hp9k3xx_state, hp_medres_update)
	MCFG_SCREEN_SIZE(512,390)
	MCFG_SCREEN_VISIBLE_AREA(0, 512-1, 0, 390-1)
	MCFG_SCREEN_REFRESH_RATE(70)
MACHINE_CONFIG_END

static MACHINE_CONFIG_DERIVED( hp9k340, hp9k320 )
	/* basic machine hardware */
	MCFG_CPU_REPLACE(MAINCPU_TAG, M68030, 16670000)
	MCFG_CPU_PROGRAM_MAP(hp9k330_map)
MACHINE_CONFIG_END

static MACHINE_CONFIG_DERIVED( hp9k370, hp9k320 )
	/* basic machine hardware */
	MCFG_CPU_REPLACE(MAINCPU_TAG, M68030, 33000000)
	MCFG_CPU_PROGRAM_MAP(hp9k370_map)
MACHINE_CONFIG_END

static MACHINE_CONFIG_DERIVED( hp9k380, hp9k320 )
	/* basic machine hardware */
	MCFG_CPU_REPLACE(MAINCPU_TAG, M68040, 25000000)
	MCFG_CPU_PROGRAM_MAP(hp9k380_map)
MACHINE_CONFIG_END

static MACHINE_CONFIG_DERIVED( hp9k382, hp9k320 )
	/* basic machine hardware */
	MCFG_CPU_REPLACE(MAINCPU_TAG, M68040, 25000000)
	MCFG_CPU_PROGRAM_MAP(hp9k382_map)
MACHINE_CONFIG_END

ROM_START( hp9k310 )
	ROM_REGION( 0x20000, MAINCPU_TAG, 0 )
	ROM_LOAD16_BYTE( "1818-3771.bin", 0x000001, 0x008000, CRC(b9e4e3ad) SHA1(ed6f1fad94a15d95362701dbe124b52877fc3ec4) )
	ROM_LOAD16_BYTE( "1818-3772.bin", 0x000000, 0x008000, CRC(a3665919) SHA1(ec1bc7e5b7990a1b09af947a06401e8ed3cb0516) )

	ROM_REGION( 0x800, IOCPU_TAG, 0 )
	ROM_LOAD( "1820-4784_1.bin", 0x000000, 0x000800, CRC(e929044a) SHA1(90849a10bdb8c6e38e73ce027c9c0ad8b3956b1b) )
	ROM_LOAD( "1820-4784_2.bin", 0x000000, 0x000800, CRC(8defcf50) SHA1(d3abfea468a43db7c2369500a3e390e77a8e22e6) )

	ROM_REGION( 0x4000, "graphics", ROMREGION_ERASEFF | ROMREGION_BE )
	ROM_LOAD16_BYTE( "98544_1818-1999.bin", 0x000000, 0x002000, CRC(8c7d6480) SHA1(d2bcfd39452c38bc652df39f84c7041cfdf6bd51) )
ROM_END

ROM_START( hp9k320 )
	ROM_REGION( 0x20000, MAINCPU_TAG, 0 )
	ROM_LOAD16_BYTE( "5061-6538.bin", 0x000001, 0x004000, CRC(d6aafeb1) SHA1(88c6b0b2f504303cbbac0c496c26b85458ac5d63) )
	ROM_LOAD16_BYTE( "5061-6539.bin", 0x000000, 0x004000, CRC(a7ff104c) SHA1(c640fe68314654716bd41b04c6a7f4e560036c7e) )
	ROM_LOAD16_BYTE( "5061-6540.bin", 0x008001, 0x004000, CRC(4f6796d6) SHA1(fd254897ac1afb8628f40ea93213f60a082c8d36) )
	ROM_LOAD16_BYTE( "5061-6541.bin", 0x008000, 0x004000, CRC(39d32998) SHA1(6de1bda75187b0878c03c074942b807cf2924f0e) )

	ROM_REGION( 0x800, IOCPU_TAG, 0 )
	ROM_LOAD( "1820-4874.bin", 0x000000, 0x000800, CRC(e929044a) SHA1(90849a10bdb8c6e38e73ce027c9c0ad8b3956b1b) )
ROM_END

ROM_START( hp9k330 )
	ROM_REGION( 0x20000, MAINCPU_TAG, 0 )
	ROM_LOAD16_BYTE( "1818-4416.bin", 0x000000, 0x010000, CRC(cd71e85e) SHA1(3e83a80682f733417fdc3720410e45a2cfdcf869) )
	ROM_LOAD16_BYTE( "1818-4417.bin", 0x000001, 0x010000, CRC(374d49db) SHA1(a12cbf6c151e2f421da4571000b5dffa3ef403b3) )

	ROM_REGION( 0x800, IOCPU_TAG, 0 )
	ROM_LOAD( "1820-4874.bin", 0x000000, 0x000800, CRC(e929044a) SHA1(90849a10bdb8c6e38e73ce027c9c0ad8b3956b1b) )
ROM_END

ROM_START( hp9k332 )
	ROM_REGION( 0x20000, MAINCPU_TAG, 0 )
	ROM_LOAD16_BYTE( "1818-4796.bin", 0x000000, 0x010000, CRC(8a7642da) SHA1(7ba12adcea85916d18b021255391bec806c32e94) )
	ROM_LOAD16_BYTE( "1818-4797.bin", 0x000001, 0x010000, CRC(98129eb1) SHA1(f3451a854060f1be1bee9f17c5c198b4b1cd61ac) )

	ROM_REGION( 0x800, IOCPU_TAG, 0 )
	ROM_LOAD( "1820-4874.bin", 0x000000, 0x000800, CRC(e929044a) SHA1(90849a10bdb8c6e38e73ce027c9c0ad8b3956b1b) )

	ROM_REGION( 0x4000, "graphics", ROMREGION_ERASEFF | ROMREGION_BE | ROMREGION_32BIT )
	ROM_LOAD16_BYTE( "5180-0471.bin", 0x000001, 0x002000, CRC(7256af2e) SHA1(584e8d4dcae8c898c1438125dc9c4709631b32f7) )
ROM_END

ROM_START( hp9k340 )
	ROM_REGION( 0x20000, MAINCPU_TAG, 0 )
	ROM_LOAD16_BYTE( "1818-4416.bin", 0x000000, 0x010000, CRC(cd71e85e) SHA1(3e83a80682f733417fdc3720410e45a2cfdcf869) )
	ROM_LOAD16_BYTE( "1818-4417.bin", 0x000001, 0x010000, CRC(374d49db) SHA1(a12cbf6c151e2f421da4571000b5dffa3ef403b3) )

	ROM_REGION( 0x800, IOCPU_TAG, 0 )
	ROM_LOAD( "1820-4874.bin", 0x000000, 0x000800, CRC(e929044a) SHA1(90849a10bdb8c6e38e73ce027c9c0ad8b3956b1b) )
ROM_END

ROM_START( hp9k370 )
	ROM_REGION( 0x20000, MAINCPU_TAG, 0 )
	ROM_LOAD16_BYTE( "1818-4416.bin", 0x000000, 0x010000, CRC(cd71e85e) SHA1(3e83a80682f733417fdc3720410e45a2cfdcf869) )
	ROM_LOAD16_BYTE( "1818-4417.bin", 0x000001, 0x010000, CRC(374d49db) SHA1(a12cbf6c151e2f421da4571000b5dffa3ef403b3) )

	ROM_REGION( 0x800, IOCPU_TAG, 0 )
	ROM_LOAD( "1820-4874.bin", 0x000000, 0x000800, CRC(e929044a) SHA1(90849a10bdb8c6e38e73ce027c9c0ad8b3956b1b) )
ROM_END

ROM_START( hp9k380 )
	ROM_REGION( 0x20000, MAINCPU_TAG, 0 )
	ROM_LOAD16_WORD_SWAP( "1818-5062_98754_9000-380_27c210.bin", 0x000000, 0x020000, CRC(500a0797) SHA1(4c0a3929e45202a2689e353657e5c4b58ff9a1fd) )

	ROM_REGION( 0x800, IOCPU_TAG, 0 )
	ROM_LOAD( "1820-4874.bin", 0x000000, 0x000800, CRC(e929044a) SHA1(90849a10bdb8c6e38e73ce027c9c0ad8b3956b1b) )
ROM_END

ROM_START( hp9k382 )
	ROM_REGION( 0x20000, MAINCPU_TAG, 0 )
	ROM_LOAD16_WORD_SWAP( "1818-5468_27c1024.bin", 0x000000, 0x020000, CRC(d1d9ef13) SHA1(6bbb17b9adad402fbc516dc2f3143e9c38ceef8e) )

	ROM_REGION( 0x800, IOCPU_TAG, 0 )
	ROM_LOAD( "1820-4874.bin", 0x000000, 0x000800, CRC(e929044a) SHA1(90849a10bdb8c6e38e73ce027c9c0ad8b3956b1b) )

	ROM_REGION( 0x2000, "unknown", ROMREGION_ERASEFF | ROMREGION_BE | ROMREGION_32BIT )
	ROM_LOAD( "1818-5282_8ce61e951207_28c64.bin", 0x000000, 0x002000, CRC(740442f3) SHA1(ab65bd4eec1024afb97fc2dd3bd3f017e90f49ae) )
ROM_END

/*    YEAR  NAME    PARENT   COMPAT  MACHINE   INPUT    STATE       INIT  COMPANY            FULLNAME      FLAGS */
COMP( 1985, hp9k310, 0,      0,      hp9k310,  hp9k330, hp9k3xx_state, 0, "Hewlett-Packard", "HP9000/310", MACHINE_NOT_WORKING | MACHINE_NO_SOUND)
COMP( 1985, hp9k320, 0,      0,      hp9k320,  hp9k330, hp9k3xx_state, 0, "Hewlett-Packard", "HP9000/320", MACHINE_NOT_WORKING | MACHINE_NO_SOUND)
COMP( 1987, hp9k330, 0,      0,      hp9k330,  hp9k330, hp9k3xx_state, 0, "Hewlett-Packard", "HP9000/330", MACHINE_NOT_WORKING | MACHINE_NO_SOUND)
COMP( 1987, hp9k332, 0,      0,      hp9k332,  hp9k330, hp9k3xx_state, 0, "Hewlett-Packard", "HP9000/332", MACHINE_NOT_WORKING | MACHINE_NO_SOUND)
COMP( 1989, hp9k340, hp9k330,0,      hp9k340,  hp9k330, hp9k3xx_state, 0, "Hewlett-Packard", "HP9000/340", MACHINE_NOT_WORKING | MACHINE_NO_SOUND)
COMP( 1988, hp9k370, hp9k330,0,      hp9k370,  hp9k330, hp9k3xx_state, 0, "Hewlett-Packard", "HP9000/370", MACHINE_NOT_WORKING | MACHINE_NO_SOUND)
COMP( 1991, hp9k380, 0,      0,      hp9k380,  hp9k330, hp9k3xx_state, 0, "Hewlett-Packard", "HP9000/380", MACHINE_NOT_WORKING | MACHINE_NO_SOUND)
COMP( 1991, hp9k382, 0,      0,      hp9k382,  hp9k330, hp9k3xx_state, 0, "Hewlett-Packard", "HP9000/382", MACHINE_NOT_WORKING | MACHINE_NO_SOUND)<|MERGE_RESOLUTION|>--- conflicted
+++ resolved
@@ -128,14 +128,9 @@
 
 private:
 	bool m_in_buserr;
-<<<<<<< HEAD
-	uint32_t m_last_buserr_pc;
-
 	bool m_hil_read;
 	uint8_t m_hil_data;
 	uint8_t m_latch_data;
-=======
->>>>>>> 7e75ba4b
 };
 
 uint32_t hp9k3xx_state::hp_medres_update(screen_device &screen, bitmap_rgb32 &bitmap, const rectangle &cliprect)
