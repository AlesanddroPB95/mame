// license:GPL-2.0+
// copyright-holders:Couriersud
/*
 * nld_4006.cpp
 *
 *  CD4006: CMOS 18-Stage Static Register
 *
 * Description
 *
 * CD4006BMS types are composed of 4 separate shift register sections: two
 * sections of four stages and two sections of five stages with an output tap
 * at the fourth stage. Each section has an independent single-rail data path.
 *
 * A common clock signal is used for all stages. Data are shifted to the next
 * stages on negative-going transitions of the clock. Through appropriate
 * connections of inputs and outputs, multiple register sections of 4, 5, 8,
 * and 9 stages or single register sections of 10, 12, 13, 14, 16, 17 and 18
 * stages can be implemented using one CD4006BMS package. Longer shift register
 * sections can be assembled by using more than one CD4006BMS.
 *
 * To facilitate cascading stages when clock rise and fall times are slow,
 * an optional output (D1 + 4’) that is delayed one-half clockcycle, is
 * provided.
 *
 *            +--------------+
 *       D1   |1     ++    14| VDD
 *      D1+4' |2           13| D1+4
 *      CLOCK |3           12| D2+5
 *         D2 |4    4006   11| D2+4
 *         D3 |5           10| D3+4
 *         D4 |6            9| D4+5
 *        VSS |7            8| D4+4
 *            +--------------+
 *
 *
 *  Naming conventions follow SYC datasheet
 *
 *  FIXME: Timing depends on VDD-VSS - partially done
 *
 */

#include "nl_base.h"

namespace netlist
{
	namespace devices
	{

	// FIXME: optimize clock input

	NETLIB_OBJECT(CD4006)
	{
		NETLIB_CONSTRUCTOR_MODEL(CD4006, "CD4XXX")
		, m_CLOCK(*this, "CLOCK", NETLIB_DELEGATE(inputs))
		, m_I(*this, {"D1", "D2", "D3", "D4"}, NETLIB_DELEGATE(inputs))
		, m_Q(*this, {"D1P4", "D1P4S", "D2P4", "D2P5", "D3P4", "D4P4", "D4P5"})
		, m_d(*this, "m_d", 0)
		, m_last_clock(*this, "m_last_clock", 0)
		, m_tp(*this, "m_tp", netlist_time::from_nsec(200))
		, m_supply(*this, NETLIB_DELEGATE(vdd_vss))
		{
		}

	private:
		NETLIB_HANDLERI(inputs)
		{
			if (m_last_clock && !m_CLOCK())
			{
				m_d[0] >>= 1;
				m_d[1] >>= 1;
				m_d[2] >>= 1;
				m_d[3] >>= 1;
				// falling, output all but D1P4S
				m_Q[0].push(m_d[0] & 1, m_tp);
				m_Q[2].push((m_d[1] >> 1) & 1, m_tp); // D2 + 4
				m_Q[3].push( m_d[1]       & 1, m_tp); // D2 + 5
				m_Q[4].push( m_d[2]       & 1, m_tp); // D3 + 4
				m_Q[5].push((m_d[3] >> 1) & 1, m_tp); // D4 + 4
				m_Q[6].push( m_d[3]       & 1, m_tp); // D5 + 5
				m_last_clock = m_CLOCK();
			}
			else if (!m_last_clock && m_CLOCK())
			{
				// rising, output D1P4S
				m_Q[1].push(m_d[0] & 1, m_tp);
				m_last_clock = m_CLOCK();
			}
			else
			{
				m_d[0] = static_cast<uint8_t>((m_d[0] & 0x0f) | (m_I[0]() << 4));
				m_d[1] = static_cast<uint8_t>((m_d[1] & 0x1f) | (m_I[1]() << 5));
				m_d[2] = static_cast<uint8_t>((m_d[2] & 0x0f) | (m_I[2]() << 4));
				m_d[3] = static_cast<uint8_t>((m_d[3] & 0x1f) | (m_I[3]() << 5));
			}
		}

		NETLIB_HANDLERI(vdd_vss)
		{
			auto d = m_supply.VCC()() - m_supply.GND()();
			if (d > 0.1) // avoid unrealistic values
			{
<<<<<<< HEAD
				m_tp = netlist_time::from_nsec(923.0 / d + 13.0); // calculated from datasheet
=======
				m_tp = netlist_time::from_nsec(gsl::narrow_cast<unsigned>(923.0 / d + 13.0)); // calculated from datasheet
>>>>>>> 8f48f2d0
			}
		}

		logic_input_t m_CLOCK;
		object_array_t<logic_input_t, 4>  m_I;
		object_array_t<logic_output_t, 7> m_Q;
		state_container<std::array<uint8_t, 4>> m_d;
		state_var<netlist_sig_t> m_last_clock;
		state_var<netlist_time> m_tp; // propagation time
		nld_power_pins m_supply;
	};

	NETLIB_DEVICE_IMPL(CD4006, "CD4006", "+CLOCK,+D1,+D2,+D3,+D4,+D1P4,+D1P4S,+D2P4,+D2P5,+D3P4,+D4P4,+D4P5,@VCC,@GND")

	} //namespace devices
} // namespace netlist<|MERGE_RESOLUTION|>--- conflicted
+++ resolved
@@ -99,11 +99,7 @@
 			auto d = m_supply.VCC()() - m_supply.GND()();
 			if (d > 0.1) // avoid unrealistic values
 			{
-<<<<<<< HEAD
-				m_tp = netlist_time::from_nsec(923.0 / d + 13.0); // calculated from datasheet
-=======
 				m_tp = netlist_time::from_nsec(gsl::narrow_cast<unsigned>(923.0 / d + 13.0)); // calculated from datasheet
->>>>>>> 8f48f2d0
 			}
 		}
 
