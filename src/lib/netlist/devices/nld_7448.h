// license:GPL-2.0+
// copyright-holders:Couriersud
/*
 * nld_7448.h
 *
 *  DM7448: BCD to 7-Segment decoders/drivers
 *
 *           +--------------+
 *         B |1     ++    16| VCC
 *         C |2           15| f
 * LAMP TEST |3           14| g
 *    BI/RBQ |4    7448   13| a
 *       RBI |5           12| b
 *         D |6           11| c
 *         A |7           10| d
 *       GND |8            9| e
 *           +--------------+
 *
 *
 *  Naming conventions follow National Semiconductor datasheet
 *
 */

#ifndef NLD_7448_H_
#define NLD_7448_H_

#include "netlist/nl_setup.h"

#if !NL_AUTO_DEVICES
#if !(NL_USE_TRUTHTABLE_7448)
<<<<<<< HEAD
#define TTL_7448(...)                                 \
		NET_REGISTER_DEVEXT(TTL_7448, __VA_ARGS__)    \
=======
// usage       : TTL_7448(name, pA, pB, pC, pD, pLTQ, pBIQ, pRBIQ)
// auto connect: VCC, GND
#define TTL_7448(...)                                                  \
	NET_REGISTER_DEVEXT(TTL_7448, __VA_ARGS__)
>>>>>>> 03cfcb2a

#endif
#endif

#endif /* NLD_7448_H_ */<|MERGE_RESOLUTION|>--- conflicted
+++ resolved
@@ -28,15 +28,10 @@
 
 #if !NL_AUTO_DEVICES
 #if !(NL_USE_TRUTHTABLE_7448)
-<<<<<<< HEAD
-#define TTL_7448(...)                                 \
-		NET_REGISTER_DEVEXT(TTL_7448, __VA_ARGS__)    \
-=======
 // usage       : TTL_7448(name, pA, pB, pC, pD, pLTQ, pBIQ, pRBIQ)
 // auto connect: VCC, GND
 #define TTL_7448(...)                                                  \
 	NET_REGISTER_DEVEXT(TTL_7448, __VA_ARGS__)
->>>>>>> 03cfcb2a
 
 #endif
 #endif
