--- conflicted
+++ resolved
@@ -283,11 +283,6 @@
 	{ nullptr,                                                  nullptr,             OPTION_HEADER,     "DIRECT3D POST-PROCESSING OPTIONS" },
 	{ WINOPTION_HLSL_ENABLE";hlsl",                             "0",                 OPTION_BOOLEAN,    "enables HLSL post-processing (PS3.0 required)" },
 	{ WINOPTION_HLSLPATH,                                       "hlsl",              OPTION_STRING,     "path to hlsl files" },
-<<<<<<< HEAD
-=======
-	{ WINOPTION_HLSL_PRESCALE_X,                                "0",                 OPTION_INTEGER,    "HLSL pre-scale override factor for X (0 for auto)" },
-	{ WINOPTION_HLSL_PRESCALE_Y,                                "0",                 OPTION_INTEGER,    "HLSL pre-scale override factor for Y (0 for auto)" },
->>>>>>> 1914702e
 	{ WINOPTION_HLSL_WRITE,                                     nullptr,             OPTION_STRING,     "enables HLSL AVI writing (huge disk bandwidth suggested)" },
 	{ WINOPTION_HLSL_SNAP_WIDTH,                                "2048",              OPTION_STRING,     "HLSL upscaled-snapshot width" },
 	{ WINOPTION_HLSL_SNAP_HEIGHT,                               "1536",              OPTION_STRING,     "HLSL upscaled-snapshot height" },
